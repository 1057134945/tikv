--- conflicted
+++ resolved
@@ -1066,11 +1066,12 @@
         self.round_with_word_buf_len(frac, WORD_BUF_LEN, round_mode)
     }
 
-    pub fn round_with_word_buf_len(mut self,
-                                   mut frac: i8,
-                                   word_buf_len: u8,
-                                   round_mode: RoundMode)
-                                   -> Res<Decimal> {
+    pub fn round_with_word_buf_len(
+        mut self,
+        mut frac: i8,
+        word_buf_len: u8,
+        round_mode: RoundMode,
+    ) -> Res<Decimal> {
         if frac > MAX_FRACTION as i8 {
             frac = MAX_FRACTION as i8;
         }
@@ -1104,25 +1105,6 @@
             return res;
         }
 
-<<<<<<< HEAD
-        Decimal::handle_incr(res,
-                             int_word_cnt,
-                             frac_words_to,
-                             frac,
-                             frac_word_cnt,
-                             word_buf_len,
-                             round_mode)
-    }
-
-    fn handle_incr(mut res: Res<Decimal>,
-                   int_word_cnt: u8,
-                   frac_words_to: i8,
-                   frac: i8,
-                   frac_word_cnt: u8,
-                   word_buf_len: u8,
-                   round_mode: RoundMode)
-                   -> Res<Decimal> {
-=======
         Decimal::handle_incr(
             res,
             int_word_cnt,
@@ -1130,6 +1112,7 @@
             frac,
             frac_word_cnt,
             word_buf_len,
+            round_mode,
         )
     }
 
@@ -1140,8 +1123,8 @@
         frac: i8,
         frac_word_cnt: u8,
         word_buf_len: u8,
+        round_mode: RoundMode,
     ) -> Res<Decimal> {
->>>>>>> 8b27de9c
         // Do increment
         let mut to_idx = int_word_cnt as i8 + frac_words_to - 1;
         if frac == frac_words_to * DIGITS_PER_WORD as i8 {
@@ -1153,7 +1136,9 @@
                     let idx = to_idx + frac_word_cnt as i8 + frac_words_to;
                     if idx > to_idx {
                         let start = if to_idx < 0 { 0 } else { to_idx as usize + 1 };
-                        res.word_buf[start..(idx as usize + 1)].iter().any(|c| *c != 0)
+                        res.word_buf[start..(idx as usize + 1)]
+                            .iter()
+                            .any(|c| *c != 0)
                     } else {
                         false
                     }
@@ -1323,17 +1308,13 @@
                 return Res::Truncated(self);
             }
             end = (end as isize - diff) as u8;
-<<<<<<< HEAD
-            Res::Truncated(self.round_with_word_buf_len(end as i8 - point as i8,
-                                         word_buf_len,
-                                         RoundMode::HalfEven)
-                .unwrap())
-=======
             Res::Truncated(
-                self.round_with_word_buf_len(end as i8 - point as i8, word_buf_len)
-                    .unwrap(),
+                self.round_with_word_buf_len(
+                    end as i8 - point as i8,
+                    word_buf_len,
+                    RoundMode::HalfEven,
+                ).unwrap(),
             )
->>>>>>> 8b27de9c
         } else {
             Res::Ok(self)
         };
@@ -1684,7 +1665,8 @@
 impl Display for Decimal {
     fn fmt(&self, fmt: &mut Formatter) -> fmt::Result {
         let mut dec = self.clone();
-        dec = dec.round(self.result_frac_cnt as i8, RoundMode::HalfEven).unwrap();
+        dec = dec.round(self.result_frac_cnt as i8, RoundMode::HalfEven)
+            .unwrap();
         fmt.write_str(&dec.to_string())
     }
 }
@@ -2456,29 +2438,56 @@
     #[test]
     fn test_round() {
         let cases = vec![
-            ("123456789.987654321", 1,
-             Res::Ok("123456790.0"), Res::Ok("123456789.9"), Res::Ok("123456790.0")),
+            (
+                "123456789.987654321",
+                1,
+                Res::Ok("123456790.0"),
+                Res::Ok("123456789.9"),
+                Res::Ok("123456790.0"),
+            ),
             ("15.1", 0, Res::Ok("15"), Res::Ok("15"), Res::Ok("16")),
             ("15.5", 0, Res::Ok("16"), Res::Ok("15"), Res::Ok("16")),
             ("15.9", 0, Res::Ok("16"), Res::Ok("15"), Res::Ok("16")),
-            ("-15.1", 0, Res::Ok("-15"),Res::Ok("-15"), Res::Ok("-16")),
+            ("-15.1", 0, Res::Ok("-15"), Res::Ok("-15"), Res::Ok("-16")),
             ("-15.5", 0, Res::Ok("-16"), Res::Ok("-15"), Res::Ok("-16")),
             ("-15.9", 0, Res::Ok("-16"), Res::Ok("-15"), Res::Ok("-16")),
             ("15.1", 1, Res::Ok("15.1"), Res::Ok("15.1"), Res::Ok("15.1")),
-            ("-15.1", 1, Res::Ok("-15.1"), Res::Ok("-15.1"), Res::Ok("-15.1")),
-            ("15.17", 1, Res::Ok("15.2"), Res::Ok("15.1"), Res::Ok("15.2")),
+            (
+                "-15.1",
+                1,
+                Res::Ok("-15.1"),
+                Res::Ok("-15.1"),
+                Res::Ok("-15.1"),
+            ),
+            (
+                "15.17",
+                1,
+                Res::Ok("15.2"),
+                Res::Ok("15.1"),
+                Res::Ok("15.2"),
+            ),
             ("15.4", -1, Res::Ok("20"), Res::Ok("10"), Res::Ok("20")),
             ("-15.4", -1, Res::Ok("-20"), Res::Ok("-10"), Res::Ok("-20")),
             ("5.4", -1, Res::Ok("10"), Res::Ok("0"), Res::Ok("10")),
             (".999", 0, Res::Ok("1"), Res::Ok("0"), Res::Ok("1")),
-            ("999999999", -9, Res::Ok("1000000000"), Res::Ok("0"),Res::Ok("1000000000")),
+            (
+                "999999999",
+                -9,
+                Res::Ok("1000000000"),
+                Res::Ok("0"),
+                Res::Ok("1000000000"),
+            ),
         ];
 
         for (dec_str, scale, half_exp, trunc_exp, ceil_exp) in cases {
             let dec = dec_str.parse::<Decimal>().unwrap();
-            let res = dec.clone().round(scale, RoundMode::HalfEven).map(|d| d.to_string());
+            let res = dec.clone()
+                .round(scale, RoundMode::HalfEven)
+                .map(|d| d.to_string());
             assert_eq!(res, half_exp.map(|s| s.to_owned()));
-            let res = dec.clone().round(scale, RoundMode::Truncate).map(|d| d.to_string());
+            let res = dec.clone()
+                .round(scale, RoundMode::Truncate)
+                .map(|d| d.to_string());
             assert_eq!(res, trunc_exp.map(|s| s.to_owned()));
             let res = dec.round(scale, RoundMode::Ceiling).map(|d| d.to_string());
             assert_eq!(res, ceil_exp.map(|s| s.to_owned()));
@@ -2931,13 +2940,15 @@
 
     #[test]
     fn test_reset_to_zero() {
-        let cases = vec!["12345",
-                         "0.99999",
-                         "18446744073709551615",
-                         "18446744073709551616",
-                         "-1",
-                         "1.23",
-                         "9999999999999999999999999.000"];
+        let cases = vec![
+            "12345",
+            "0.99999",
+            "18446744073709551615",
+            "18446744073709551616",
+            "-1",
+            "1.23",
+            "9999999999999999999999999.000",
+        ];
 
         for case in cases {
             let mut dec: Decimal = case.parse().unwrap();
