--- conflicted
+++ resolved
@@ -736,14 +736,7 @@
 
         let message = msg.get_message();
         let msg_type = message.get_msg_type();
-<<<<<<< HEAD
         if msg_type != MessageType::MsgRequestVote && msg_type != MessageType::MsgRequestPreVote &&
-           (msg_type != MessageType::MsgHeartbeat || message.get_commit() != INVALID_INDEX) {
-            debug!("target peer {:?} doesn't exist, stale message {:?}.",
-                   target,
-                   msg_type);
-=======
-        if msg_type != MessageType::MsgRequestVote &&
             (msg_type != MessageType::MsgHeartbeat || message.get_commit() != INVALID_INDEX)
         {
             debug!(
@@ -751,7 +744,6 @@
                 target,
                 msg_type
             );
->>>>>>> b118bc11
             return Ok(false);
         }
 
@@ -849,13 +841,9 @@
     fn check_msg(&mut self, msg: &RaftMessage) -> Result<bool> {
         let region_id = msg.get_region_id();
         let from_epoch = msg.get_region_epoch();
-<<<<<<< HEAD
-        let is_vote_msg = msg.get_message().get_msg_type() == MessageType::MsgRequestVote ||
-                          msg.get_message().get_msg_type() == MessageType::MsgRequestPreVote;
-=======
         let msg_type = msg.get_message().get_msg_type();
-        let is_vote_msg = msg_type == MessageType::MsgRequestVote;
->>>>>>> b118bc11
+        let is_vote_msg =
+            msg_type == MessageType::MsgRequestVote || msg_type == MessageType::MsgRequestPreVote;
         let from_store_id = msg.get_from_peer().get_store_id();
 
         // Let's consider following cases with three nodes [1, 2, 3] and 1 is leader:
