// Copyright 2016 PingCAP, Inc.
//
// Licensed under the Apache License, Version 2.0 (the "License");
// you may not use this file except in compliance with the License.
// You may obtain a copy of the License at
//
//     http://www.apache.org/licenses/LICENSE-2.0
//
// Unless required by applicable law or agreed to in writing, software
// distributed under the License is distributed on an "AS IS" BASIS,
// See the License for the specific language governing permissions and
// limitations under the License.

use std::sync::Arc;
use std::sync::mpsc::Sender;
use std::rc::Rc;
use std::cell::RefCell;
use std::collections::VecDeque;
use std::collections::hash_map::Values;
use std::vec::Vec;
use std::default::Default;
use std::time::{Instant, Duration as StdDuration};

use time::{Timespec, Duration};
use rocksdb::{DB, WriteBatch};
use protobuf::{self, Message, MessageStatic};
use uuid::Uuid;
use kvproto::metapb;
use kvproto::eraftpb::{self, ConfChangeType, MessageType};
use kvproto::raft_cmdpb::{RaftCmdRequest, RaftCmdResponse, CmdType, AdminCmdType, AdminResponse,
                          TransferLeaderRequest, TransferLeaderResponse};
use kvproto::raft_serverpb::{RaftMessage, PeerState};
use kvproto::pdpb::PeerStats;

use raft::{self, RawNode, StateRole, SnapshotStatus, Ready, ProgressState, Progress, INVALID_INDEX};
use raftstore::{Result, Error};
use raftstore::coprocessor::CoprocessorHost;
use raftstore::coprocessor::split_observer::SplitObserver;
use raftstore::store::Config;
use raftstore::store::worker::{apply, PdTask};
use raftstore::store::worker::apply::ExecResult;

use util::worker::{Worker, Scheduler};
use raftstore::store::worker::{ApplyTask, ApplyRes};
use util::{clocktime, Either, HashMap, HashSet};

use pd::INVALID_ID;

use super::store::Store;
use super::peer_storage::{PeerStorage, ApplySnapResult, write_peer_state, InvokeContext};
use super::util;
use super::msg::Callback;
use super::cmd_resp;
use super::transport::Transport;
use super::engine::Snapshot;
use super::metrics::*;
use super::local_metrics::{RaftReadyMetrics, RaftMessageMetrics, RaftProposeMetrics, RaftMetrics};
use super::msg::Msg;
use super::local_read::PeerStatusChange;

const TRANSFER_LEADER_ALLOW_LOG_LAG: u64 = 10;

struct ReadIndexRequest {
    uuid: Uuid,
    cmds: Vec<(RaftCmdRequest, Callback)>,
    renew_lease_time: Timespec,
}

#[derive(Default)]
struct ReadIndexQueue {
    reads: VecDeque<ReadIndexRequest>,
    ready_cnt: usize,
}

impl ReadIndexQueue {
    fn clear_uncommitted(&mut self, tag: &str, term: u64) {
        for read in self.reads.drain(self.ready_cnt..) {
            for (req, cb) in read.cmds {
                let uuid = util::get_uuid_from_req(&req).unwrap();
                apply::notify_stale_req(tag, term, uuid, cb);
            }
        }
    }
}

/// The returned states of the peer after checking whether it is stale
#[derive(Debug)]
pub enum StaleState {
    Valid,
    ToValidate,
}

pub struct ProposalMeta {
    pub uuid: Uuid,
    pub term: u64,
    /// `renew_lease_time` contains the last time when a peer starts to renew lease.
    pub renew_lease_time: Option<Timespec>,
}

#[derive(Default)]
struct ProposalQueue {
    queue: VecDeque<ProposalMeta>,
    uuids: HashSet<Uuid>,
}

impl ProposalQueue {
    pub fn contains(&self, uuid: &Uuid) -> bool {
        self.uuids.contains(uuid)
    }

    fn pop(&mut self, term: u64) -> Option<ProposalMeta> {
        self.queue.pop_front().and_then(|meta| {
            if meta.term > term {
                self.queue.push_front(meta);
                return None;
            }
            self.uuids.remove(&meta.uuid);
            Some(meta)
        })
    }

    fn push(&mut self, meta: ProposalMeta) {
        self.uuids.insert(meta.uuid);
        self.queue.push_back(meta);
    }

    fn clear(&mut self) {
        if !self.uuids.is_empty() {
            self.uuids.clear();
            self.queue.clear();
        }
    }
}

pub struct ReadyContext<'a, T: 'a> {
    pub wb: WriteBatch,
    pub metrics: &'a mut RaftMetrics,
    pub trans: &'a T,
    pub ready_res: Vec<(Ready, InvokeContext)>,
}

impl<'a, T> ReadyContext<'a, T> {
    pub fn new(metrics: &'a mut RaftMetrics, t: &'a T, cap: usize) -> ReadyContext<'a, T> {
        ReadyContext {
            wb: WriteBatch::new(),
            metrics: metrics,
            trans: t,
            ready_res: Vec::with_capacity(cap),
        }
    }
}

// TODO: make sure received entries are not corrupted
// If this happens, TiKV will panic and can't recover without extra effort.
#[inline]
pub fn parse_data_at<T: Message + MessageStatic>(data: &[u8], index: u64, tag: &str) -> T {
    protobuf::parse_from_bytes::<T>(data).unwrap_or_else(|e| {
        panic!("{} data is corrupted at {}: {:?}", tag, index, e);
    })
}

pub struct ConsistencyState {
    pub last_check_time: Instant,
    // (computed_result_or_to_be_verified, index, hash)
    pub index: u64,
    pub hash: Vec<u8>,
}

enum RequestPolicy {
    // Handle the read request directly without dispatch.
    ReadLocal,
    // Handle the read request via raft's SafeReadIndex mechanism.
    ReadIndex,
    ProposeNormal,
    ProposeTransferLeader,
    ProposeConfChange,
}

pub struct Peer {
    engine: Arc<DB>,
    cfg: Rc<Config>,
    peer_cache: Rc<RefCell<HashMap<u64, metapb::Peer>>>,
    pub peer: metapb::Peer,
    region_id: u64,
    pub raft_group: RawNode<PeerStorage>,
    proposals: ProposalQueue,
    pending_reads: ReadIndexQueue,
    // Record the last instant of each peer's heartbeat response.
    pub peer_heartbeats: HashMap<u64, Instant>,
    coprocessor_host: CoprocessorHost,
    /// an inaccurate difference in region size since last reset.
    pub size_diff_hint: u64,
    /// delete keys' count since last reset.
    pub delete_keys_hint: u64,

    pub consistency_state: ConsistencyState,

    pub tag: String,

    pub last_ready_idx: u64,
    pub last_compacted_idx: u64,
    // Approximate size of logs that is applied but not compacted yet.
    pub raft_log_size_hint: u64,
    // When entry exceed max size, reject to propose the entry.
    pub raft_entry_max_size: u64,

    apply_scheduler: Scheduler<ApplyTask>,

    marked_to_be_checked: bool,

    leader_missing_time: Option<Instant>,

    // `leader_lease_expired_time` contains either timestamps of
    //   1. Either::Left<Timespec>
    //      A safe leader lease expired time, which marks the leader holds the lease for now.
    //      The lease is safe until the clock time goes over this timestamp.
    //      It would increase when raft log entries are applied in current term.
    //   2. Either::Right<Timespec>
    //      An unsafe leader lease expired time, which marks the leader may still hold or lose
    //      its lease until the clock time goes over this timestamp.
    //      It would be set after the message MsgTimeoutNow is sent by current peer.
    //      The message MsgTimeoutNow starts a leader transfer procedure. During this procedure,
    //      current peer as an old leader may still hold its lease or lose it.
    //      It's possible there is a new leader elected and current peer as an old leader
    //      doesn't step down due to network partition from the new leader. In that case,
    //      current peer lose its leader lease.
    //      Within this unsafe leader lease expire time, read requests could not be performed
    //      locally.
    leader_lease_expired_time: Option<Either<Timespec, Timespec>>,

    pub written_bytes: u64,
    pub written_keys: u64,
}

impl Peer {
    // If we create the peer actively, like bootstrap/split/merge region, we should
    // use this function to create the peer. The region must contain the peer info
    // for this store.
    pub fn create<T, C>(store: &mut Store<T, C>, region: &metapb::Region) -> Result<Peer> {
        let store_id = store.store_id();
        let peer_id = match util::find_peer(region, store_id) {
            None => {
                return Err(box_err!("find no peer for store {} in region {:?}", store_id, region))
            }
            Some(peer) => peer.get_id(),
        };

        info!("[region {}] create peer with id {}",
              region.get_id(),
              peer_id);
        Peer::new(store, region, peer_id)
    }

    // The peer can be created from another node with raft membership changes, and we only
    // know the region_id and peer_id when creating this replicated peer, the region info
    // will be retrieved later after applying snapshot.
    pub fn replicate<T, C>(store: &mut Store<T, C>, region_id: u64, peer_id: u64) -> Result<Peer> {
        // We will remove tombstone key when apply snapshot
        info!("[region {}] replicate peer with id {}", region_id, peer_id);

        let mut region = metapb::Region::new();
        region.set_id(region_id);
        Peer::new(store, &region, peer_id)
    }

    fn new<T, C>(store: &mut Store<T, C>, region: &metapb::Region, peer_id: u64) -> Result<Peer> {
        if peer_id == raft::INVALID_ID {
            return Err(box_err!("invalid peer id"));
        }

        let cfg = store.config();

        let store_id = store.store_id();
        let sched = store.snap_scheduler();
        let tag = format!("[region {}] {}", region.get_id(), peer_id);

        let ps = try!(PeerStorage::new(store.engine(), &region, sched, tag.clone()));

        let applied_index = ps.applied_index();

        let raft_cfg = raft::Config {
            id: peer_id,
            peers: vec![],
            election_tick: cfg.raft_election_timeout_ticks,
            heartbeat_tick: cfg.raft_heartbeat_ticks,
            max_size_per_msg: cfg.raft_max_size_per_msg,
            max_inflight_msgs: cfg.raft_max_inflight_msgs,
            applied: applied_index,
            check_quorum: true,
            tag: tag.clone(),
            ..Default::default()
        };

        let raft_group = try!(RawNode::new(&raft_cfg, ps, &[]));

        let mut peer = Peer {
            engine: store.engine(),
            peer: util::new_peer(store_id, peer_id),
            region_id: region.get_id(),
            raft_group: raft_group,
            proposals: Default::default(),
            pending_reads: Default::default(),
            peer_cache: store.peer_cache(),
            peer_heartbeats: HashMap::default(),
            coprocessor_host: CoprocessorHost::new(),
            size_diff_hint: 0,
            delete_keys_hint: 0,
            apply_scheduler: store.apply_scheduler(),
            marked_to_be_checked: false,
            leader_missing_time: Some(Instant::now()),
            tag: tag,
            last_ready_idx: applied_index,
            last_compacted_idx: 0,
            consistency_state: ConsistencyState {
                last_check_time: Instant::now(),
                index: INVALID_INDEX,
                hash: vec![],
            },
            raft_log_size_hint: 0,
            raft_entry_max_size: cfg.raft_entry_max_size,
            cfg: cfg,
            leader_lease_expired_time: None,
            written_bytes: 0,
            written_keys: 0,
        };

        peer.load_all_coprocessors();

        // If this region has only one peer and I am the one, campaign directly.
        if region.get_peers().len() == 1 && region.get_peers()[0].get_store_id() == store_id {
            try!(peer.raft_group.campaign());
        }

        Ok(peer)
    }

    #[inline]
    fn next_proposal_index(&self) -> u64 {
        self.raft_group.raft.raft_log.last_index() + 1
    }

    pub fn mark_to_be_checked(&mut self, pending_raft_groups: &mut HashSet<u64>) {
        if !self.marked_to_be_checked {
            self.marked_to_be_checked = true;
            pending_raft_groups.insert(self.region_id);
        }
    }

    pub fn destroy(&mut self) -> Result<()> {
        let t = Instant::now();

        let region = self.get_store().get_region().clone();
        info!("{} begin to destroy", self.tag);

        // Set Tombstone state explicitly
        let wb = WriteBatch::new();
        try!(self.get_store().clear_meta(&wb));
        try!(write_peer_state(&wb, &region, PeerState::Tombstone));
        try!(self.engine.write(wb));

        if self.get_store().is_initialized() {
            // If we meet panic when deleting data and raft log, the dirty data
            // will be cleared by a newer snapshot applying or restart.
            if let Err(e) = self.get_store().clear_data() {
                error!("{} failed to schedule clear data task: {:?}", self.tag, e);
            }
        }
        self.coprocessor_host.shutdown();
        info!("{} destroy itself, takes {:?}", self.tag, t.elapsed());

        Ok(())
    }

    pub fn is_initialized(&self) -> bool {
        self.get_store().is_initialized()
    }

    pub fn load_all_coprocessors(&mut self) {
        // TODO load coprocessors from configuration
        self.coprocessor_host.registry.register_observer(100, box SplitObserver);
    }

    pub fn engine(&self) -> Arc<DB> {
        self.engine.clone()
    }

    pub fn region(&self) -> &metapb::Region {
        self.get_store().get_region()
    }

    pub fn peer_id(&self) -> u64 {
        self.peer.get_id()
    }

    pub fn get_raft_status(&self) -> raft::Status {
        self.raft_group.status()
    }

    pub fn leader_id(&self) -> u64 {
        self.raft_group.raft.leader_id
    }

    pub fn is_leader(&self) -> bool {
        self.raft_group.raft.state == StateRole::Leader
    }

    // When this peer is the leader of the region before split,
    // `accelerate_campaign_ticks` specifies the tick number to be accelerated
    // after the region split. So this peer of new split region may campaign and become leader
    // earlier than other follower peers.
    pub fn accelerate_campaign_ticks(&self) -> usize {
        // The best case for the fast campaign after a split is:
        //   1. The leader of old region replicates the log entry (it's called S later)
        //      which contains split request to quorum by sending out AppendEntries requests.
        //   2. The leader of old region commits the log entry S.
        //   3. The leader of old region send AppendEntries (it's call C later) requests to
        //      tell followers to commit the log entry S.
        //   4. The leader of old region applies this log entry S, and then raftstore
        //      accelerates ticks for the peer of the new region. This peer shares the same store
        //      with old leader. It will start to campaign soon and send out RequestVote requests
        //      (they are called V later).
        //   5. The followers receive AppendEntries requests from leader for replication in 1,
        //      and then make it persistent and applie the split log entry so that
        //      create a new region.
        //   6. The followers receive RequestVote requests from leader in 4, and then vote
        //      the campaign.
        // However it's possible that 4 happens before 3, if RequestVote requests V in 4 is sent
        // to the followers earlier than AppendEntries requests C in 3, the followers would not
        // be ready to vote the campaign as 6 describes. Then the tick acceleration in 4 would be
        // useless, so the campaign still happens after the election timeout.
        // To make the best case happen at high degree of possibility, a time gap of
        // `accelerate_campaign_reserved_ticks * raft_base_tick_interval` is reserved for
        // the followers to receive AppendEntries request and to apply them.
        let ticks = self.raft_group.raft.get_randomized_election_timeout() -
                    self.cfg.accelerate_campaign_reserved_ticks;
        debug!("{} about to accelerate {} ticks for fast campaign after split",
               self.tag,
               ticks);
        ticks
    }

    #[inline]
    pub fn get_store(&self) -> &PeerStorage {
        self.raft_group.get_store()
    }

    #[inline]
    pub fn mut_store(&mut self) -> &mut PeerStorage {
        self.raft_group.mut_store()
    }

    #[inline]
    pub fn is_applying_snapshot(&self) -> bool {
        self.get_store().is_applying_snapshot()
    }

    #[inline]
    pub fn has_pending_snapshot(&self) -> bool {
        self.raft_group.get_snap().is_some()
    }

    fn add_ready_metric(&self, ready: &Ready, metrics: &mut RaftReadyMetrics) {
        metrics.message += ready.messages.len() as u64;
        metrics.commit += ready.committed_entries.as_ref().map_or(0, |v| v.len() as u64);
        metrics.append += ready.entries.len() as u64;

        if !raft::is_empty_snap(&ready.snapshot) {
            metrics.snapshot += 1;
        }
    }

    #[inline]
    fn send<T, I>(&mut self, trans: &T, msgs: I, metrics: &mut RaftMessageMetrics) -> Result<()>
        where T: Transport,
              I: IntoIterator<Item = eraftpb::Message>
    {
        for msg in msgs {
            let msg_type = msg.get_msg_type();

            try!(self.send_raft_message(msg, trans));

            match msg_type {
                MessageType::MsgAppend => metrics.append += 1,
                MessageType::MsgAppendResponse => metrics.append_resp += 1,
                MessageType::MsgRequestVote => metrics.vote += 1,
                MessageType::MsgRequestVoteResponse => metrics.vote_resp += 1,
                MessageType::MsgSnapshot => metrics.snapshot += 1,
                MessageType::MsgHeartbeat => metrics.heartbeat += 1,
                MessageType::MsgHeartbeatResponse => metrics.heartbeat_resp += 1,
                MessageType::MsgTransferLeader => metrics.transfer_leader += 1,
                MessageType::MsgTimeoutNow => {
                    // After a leader transfer procedure is triggered, the lease for
                    // the old leader may be expired earlier than usual, since a new leader
                    // may be elected and the old leader doesn't step down due to
                    // network partition from the new leader.
                    // For lease safty during leader transfer, mark `leader_lease_expired_time`
                    // to be unsafe until next_lease_expired_time from now
                    self.leader_lease_expired_time =
                        Some(Either::Right(self.next_lease_expired_time(clocktime::raw_now())));

                    metrics.timeout_now += 1;
                }
                _ => {}
            }
        }
        Ok(())
    }

    pub fn step(&mut self, m: eraftpb::Message) -> Result<()> {
        if self.is_leader() && m.get_from() != INVALID_ID {
            self.peer_heartbeats.insert(m.get_from(), Instant::now());
        }
        try!(self.raft_group.step(m));
        Ok(())
    }

    pub fn check_peers(&mut self) {
        if !self.is_leader() {
            self.peer_heartbeats.clear();
            return;
        }

        if self.peer_heartbeats.len() == self.region().get_peers().len() {
            return;
        }

        // Insert heartbeats in case that some peers never response heartbeats.
        for peer in self.region().get_peers().to_owned() {
            self.peer_heartbeats.entry(peer.get_id()).or_insert_with(Instant::now);
        }
    }

    pub fn collect_down_peers(&self, max_duration: StdDuration) -> Vec<PeerStats> {
        let mut down_peers = Vec::new();
        for p in self.region().get_peers() {
            if p.get_id() == self.peer.get_id() {
                continue;
            }
            if let Some(instant) = self.peer_heartbeats.get(&p.get_id()) {
                if instant.elapsed() >= max_duration {
                    let mut stats = PeerStats::new();
                    stats.set_peer(p.clone());
                    stats.set_down_seconds(instant.elapsed().as_secs());
                    down_peers.push(stats);
                }
            }
        }
        down_peers
    }

    pub fn collect_pending_peers(&self) -> Vec<metapb::Peer> {
        let mut pending_peers = Vec::with_capacity(self.region().get_peers().len());
        let status = self.raft_group.status();
        let truncated_idx = self.get_store().truncated_index();
        for (id, progress) in status.progress {
            if id == self.peer.get_id() {
                continue;
            }
            if progress.matched < truncated_idx {
                if let Some(p) = self.get_peer_from_cache(id) {
                    pending_peers.push(p);
                }
            }
        }
        pending_peers
    }

    pub fn check_stale_state(&mut self, d: StdDuration) -> StaleState {
        // Updates the `leader_missing_time` according to the current state.
        if self.leader_id() == raft::INVALID_ID {
            if self.leader_missing_time.is_none() {
                self.leader_missing_time = Some(Instant::now())
            }
        } else if self.is_initialized() {
            // A peer is considered as in the leader missing state if it's uninitialized or
            // if it's initialized but is isolated from its leader.
            // For an uninitialized peer, even if its leader sends heartbeats to it,
            // it cannot successfully receive the snapshot from the leader and apply the snapshot.
            // The raft state machine cannot work in an uninitialized peer to detect
            // if the leader is working.
            self.leader_missing_time = None
        }

        // Checks whether the current peer is stale.
        let duration = match self.leader_missing_time {
            Some(t) => t.elapsed(),
            None => StdDuration::new(0, 0),
        };
        if duration >= d {
            // Resets the `leader_missing_time` to avoid sending the same tasks to
            // PD worker continuously during the leader missing timeout.
            self.leader_missing_time = None;
            return StaleState::ToValidate;
        }
        StaleState::Valid
    }

    fn next_lease_expired_time(&self, send_to_quorum_ts: Timespec) -> Timespec {
        // The valid leader lease should be
        // "lease = max_lease - (quorum_commit_ts - send_to_quorum_ts)"
        // And the expired timestamp for that leader lease is "quorum_commit_ts + lease",
        // which is "send_to_quorum_ts + max_lease" in short.
        send_to_quorum_ts + self.cfg.raft_store_max_leader_lease
    }

<<<<<<< HEAD
    fn update_leader_lease(&mut self, ready: &Ready, local_read_tx: &Sender<Msg>) {
=======
    fn on_role_changed(&mut self, ready: &Ready, worker: &Worker<PdTask>) {
>>>>>>> d832acca
        // Update leader lease when the Raft state changes.
        if let Some(ref ss) = ready.ss {
            match ss.raft_state {
                StateRole::Leader => {
                    // The local read can only be performed after a new leader has applied
                    // the first empty entry on its term. After that the lease expiring time
                    // should be updated to
                    //   send_to_quorum_ts + max_lease
                    // as the comments in `next_lease_expired_time` function explain.
                    // It is recommended to update the lease expiring time right after
                    // this peer becomes leader because it's more convenient to do it here and
                    // it has no impact on the correctness.
                    let leader_lease_expired_time =
                        Some(Either::Left(self.next_lease_expired_time(clocktime::raw_now())));
                    self.leader_lease_expired_time = leader_lease_expired_time.clone();
                    debug!("{} becomes leader and lease expired time is {:?}",
                           self.tag,
                           self.leader_lease_expired_time);
<<<<<<< HEAD
                    local_read_tx.send(Msg::UpdatePeerStatus(PeerStatusChange {
                            region_id: self.region().get_id(),
                            leader_id: Some(ss.leader_id),
                            leader_lease_expired_time: Some(leader_lease_expired_time.clone()),
                            ..Default::default()
                        }))
                        .unwrap();
=======
                    self.heartbeat_pd(worker)
>>>>>>> d832acca
                }
                StateRole::Follower => {
                    self.leader_lease_expired_time = None;

                    local_read_tx.send(Msg::UpdatePeerStatus(PeerStatusChange {
                            region_id: self.region().get_id(),
                            leader_id: Some(ss.leader_id),
                            leader_lease_expired_time: Some(None),
                            ..Default::default()
                        }))
                        .unwrap();
                }
                _ => {}
            }
        }
    }

    #[inline]
    pub fn ready_to_handle_pending_snap(&self) -> bool {
        // If committed_index isn't equal to applied_index, written apply state may be overwritten
        // by apply worker. So we have to wait here.
        self.get_store().committed_index() == self.get_store().applied_index()
    }

<<<<<<< HEAD
    pub fn handle_raft_ready_append<T: Transport>(&mut self,
                                                  ctx: &mut ReadyContext<T>,
                                                  local_read_tx: &Sender<Msg>) {
=======
    #[inline]
    pub fn ready_to_handle_read(&self) -> bool {
        // If applied_index_term isn't equal to current term, there may be some values that are not
        // applied by this leader yet but the old leader.
        self.get_store().applied_index_term == self.term()
    }

    pub fn handle_raft_ready_append<T: Transport>(&mut self,
                                                  ctx: &mut ReadyContext<T>,
                                                  worker: &Worker<PdTask>) {
>>>>>>> d832acca
        self.marked_to_be_checked = false;
        if self.mut_store().check_applying_snap() {
            // If we continue to handle all the messages, it may cause too many messages because
            // leader will send all the remaining messages to this follower, which can lead
            // to full message queue under high load.
            debug!("{} still applying snapshot, skip further handling.",
                   self.tag);
            return;
        }

        if self.has_pending_snapshot() && !self.ready_to_handle_pending_snap() {
            debug!("{} apply index {} != committed index {}, skip applying snapshot.",
                   self.tag,
                   self.get_store().applied_index(),
                   self.get_store().committed_index());
            return;
        }

        if !self.raft_group.has_ready_since(Some(self.last_ready_idx)) {
            return;
        }

        debug!("{} handle raft ready", self.tag);

        let mut ready = self.raft_group.ready_since(self.last_ready_idx);

<<<<<<< HEAD
        self.update_leader_lease(&ready, local_read_tx);
=======
        self.on_role_changed(&ready, worker);
>>>>>>> d832acca

        self.add_ready_metric(&ready, &mut ctx.metrics.ready);

        // The leader can write to disk and replicate to the followers concurrently
        // For more details, check raft thesis 10.2.1.
        if self.is_leader() {
            let msgs = ready.messages.drain(..);
            self.send(ctx.trans, msgs, &mut ctx.metrics.message).unwrap_or_else(|e| {
                // We don't care that the message is sent failed, so here just log this error.
                warn!("{} leader send messages err {:?}", self.tag, e);
            });
        }

        let invoke_ctx = match self.mut_store().handle_raft_ready(ctx, &ready) {
            Ok(r) => r,
            Err(e) => {
                // We may have written something to writebatch and it can't be reverted, so has
                // to panic here.
                panic!("{} failed to handle raft ready: {:?}", self.tag, e);
            }
        };

        ctx.ready_res.push((ready, invoke_ctx));
    }

    pub fn post_raft_ready_append<T: Transport>(&mut self,
                                                metrics: &mut RaftMetrics,
                                                trans: &T,
                                                ready: &mut Ready,
                                                invoke_ctx: InvokeContext)
                                                -> Option<ApplySnapResult> {
        if invoke_ctx.has_snapshot() {
            // When apply snapshot, there is no log applied and not compacted yet.
            self.raft_log_size_hint = 0;
        }

        let apply_snap_result = self.mut_store().post_ready(invoke_ctx);

        if !self.is_leader() {
            self.send(trans, ready.messages.drain(..), &mut metrics.message).unwrap_or_else(|e| {
                warn!("{} follower send messages err {:?}", self.tag, e);
            });
        }

        if apply_snap_result.is_some() {
            let reg = ApplyTask::register(self);
            self.apply_scheduler.schedule(reg).unwrap();
        }

        apply_snap_result
    }

    pub fn handle_raft_ready_apply(&mut self, mut ready: Ready, local_read_tx: &Sender<Msg>) {
        // Call `handle_raft_committed_entries` directly here may lead to inconsistency.
        // In some cases, there will be some pending committed entries when applying a
        // snapshot. If we call `handle_raft_committed_entries` directly, these updates
        // will be written to disk. Because we apply snapshot asynchronously, so these
        // updates will soon be removed. But the soft state of raft is still be updated
        // in memory. Hence when handle ready next time, these updates won't be included
        // in `ready.committed_entries` again, which will lead to inconsistency.
        if self.is_applying_snapshot() {
            // Snapshot's metadata has been applied.
            self.last_ready_idx = self.get_store().truncated_index();
        } else {
            let committed_entries = ready.committed_entries.take().unwrap();
            // leader needs to update lease.
            let mut to_be_updated = self.is_leader();
            if !to_be_updated {
                // It's not leader anymore, we are safe to clear proposals. If it becomes leader
                // again, the lease should be updated when election is finished, old proposals
                // have no effect. Although this may allow old uuids to be reused before old
                // callbacks are called.
                self.proposals.clear();
            }
            for entry in committed_entries.iter().rev() {
                // raft meta is very small, can be ignored.
                self.raft_log_size_hint += entry.get_data().len() as u64;
                if to_be_updated {
                    to_be_updated =
                        !self.maybe_update_lease(entry.get_term(), entry.get_data(), local_read_tx);
                }
            }
            if !committed_entries.is_empty() {
                self.last_ready_idx = committed_entries.last().unwrap().get_index();
                let apply_task = ApplyTask::apply(self.region_id, self.term(), committed_entries);
                self.apply_scheduler.schedule(apply_task).unwrap();
            }
        }

        self.apply_reads(&ready);

        self.raft_group.advance_append(ready);
        if self.is_applying_snapshot() {
            // Because we only handle raft ready when not applying snapshot, so following
            // line won't be called twice for the same snapshot.
            self.raft_group.advance_apply(self.last_ready_idx);
        }
    }

<<<<<<< HEAD
    /// Try to update lease.
    ///
    /// If the it can make sure that its lease is the latest lease, returns true.
    fn maybe_update_lease(&mut self, term: u64, data: &[u8], local_read_tx: &Sender<Msg>) -> bool {
        let mut req = RaftCmdRequest::new();
        let propose_time = match req.merge_from_bytes(data)
            .ok()
            .and_then(|_| util::get_uuid_from_req(&req))
            .and_then(|uuid| self.find_propose_time(uuid, term)) {
            Some(t) => t,
            _ => return false,
        };
=======
    fn apply_reads(&mut self, ready: &Ready) {
        let mut propose_time = None;
        if self.ready_to_handle_read() {
            for state in &ready.read_states {
                let read = self.pending_reads.reads.pop_front().unwrap();
                assert_eq!(state.request_ctx.as_slice(), read.uuid.as_bytes());
                for (req, cb) in read.cmds {
                    self.handle_read(req, cb);
                }
                propose_time = Some(read.renew_lease_time);
            }
        } else {
            for state in &ready.read_states {
                let read = &self.pending_reads.reads[self.pending_reads.ready_cnt];
                assert_eq!(state.request_ctx.as_slice(), read.uuid.as_bytes());
                self.pending_reads.ready_cnt += 1;
                propose_time = Some(read.renew_lease_time);
            }
        }

        // Note that only after handle read_states can we identify what requests are
        // actually stale.
        if let Some(ref ss) = ready.ss {
            if ss.raft_state != StateRole::Leader {
                let term = self.term();
                // all uncommitted reads will be dropped silently in raft.
                self.pending_reads.clear_uncommitted(&self.tag, term);
            }
        }

        if let Some(Either::Right(_)) = self.leader_lease_expired_time {
            return;
        }

        if let Some(propose_time) = propose_time {
            self.update_lease_with(propose_time);
        }
    }

    pub fn post_apply(&mut self, res: &ApplyRes, groups: &mut HashSet<u64>) {
        if self.is_applying_snapshot() {
            panic!("{} should not applying snapshot.", self.tag);
        }

        let has_split = res.exec_res.iter().any(|e| {
            match *e {
                ExecResult::SplitRegion { .. } => true,
                _ => false,
            }
        });

        self.raft_group.advance_apply(res.apply_state.get_applied_index());
        self.mut_store().apply_state = res.apply_state.clone();
        self.mut_store().applied_index_term = res.applied_index_term;
        self.written_keys += res.metrics.written_keys;
        self.written_bytes += res.metrics.written_bytes;
>>>>>>> d832acca

        if has_split {
            self.delete_keys_hint = res.metrics.delete_keys_hint;
            self.size_diff_hint = res.metrics.size_diff_hint as u64;
        } else {
            self.delete_keys_hint += res.metrics.delete_keys_hint;
            self.size_diff_hint = (self.size_diff_hint as i64 + res.metrics.size_diff_hint) as u64;
        }

        if self.has_pending_snapshot() && self.ready_to_handle_pending_snap() {
            self.mark_to_be_checked(groups);
        }

        if self.pending_reads.ready_cnt > 0 && self.ready_to_handle_read() {
            for _ in 0..self.pending_reads.ready_cnt {
                let read = self.pending_reads.reads.pop_front().unwrap();
                for (req, cb) in read.cmds {
                    self.handle_read(req, cb);
                }
            }
            self.pending_reads.ready_cnt = 0;
        }
    }

    fn update_lease_with(&mut self, propose_time: Timespec) {
        // Try to renew the leader lease as this command asks to.
        if self.leader_lease_expired_time.is_some() {
            let current_expired_time =
                match self.leader_lease_expired_time.as_ref().unwrap().as_ref() {
                    Either::Left(safe_expired_time) => *safe_expired_time,
                    Either::Right(unsafe_expired_time) => *unsafe_expired_time,
                };
            // This peer is leader and has recorded leader lease.
            // Calculate the renewed lease for this command. If the renewed lease lives longer
            // than the current leader lease, update the current leader lease to the renewed lease.
            let next_expired_time = self.next_lease_expired_time(propose_time);
            // Use the lease expired timestamp comparison here, so that these codes still
            // work no matter how the leader changes before applying this command.
            if current_expired_time < next_expired_time {
                debug!("{} update leader lease expired time from {:?} to {:?}",
                       self.tag,
                       current_expired_time,
                       next_expired_time);
                self.leader_lease_expired_time = Some(Either::Left(next_expired_time));

                // Notify local read thread to update lease lazily.
                let notify_gap = Duration::seconds(1);
                if next_expired_time - current_expired_time > notify_gap {
                    local_read_tx.send(Msg::UpdatePeerStatus(PeerStatusChange {
                            region_id: self.region().get_id(),
                            leader_lease_expired_time: Some(self.leader_lease_expired_time
                                .clone()),
                            ..Default::default()
                        }))
                        .unwrap();
                }
            }
        } else if self.is_leader() {
            // This peer is leader but its leader lease has expired.
            // Calculate the renewed lease for this command, and update the leader lease
            // for this peer.
            let next_expired_time = self.next_lease_expired_time(propose_time);
            debug!("{} update leader lease expired time from None to {:?}",
                   self.tag,
                   self.leader_lease_expired_time);
            self.leader_lease_expired_time = Some(Either::Left(next_expired_time));

            // Notify local read thread to update lease.
            local_read_tx.send(Msg::UpdatePeerStatus(PeerStatusChange {
                    region_id: self.region().get_id(),
                    leader_lease_expired_time: Some(self.leader_lease_expired_time.clone()),
                    ..Default::default()
                }))
                .unwrap();
        }
    }

    /// Try to update lease.
    ///
    /// If the it can make sure that its lease is the latest lease, returns true.
    fn maybe_update_lease(&mut self, term: u64, data: &[u8]) -> bool {
        let mut req = RaftCmdRequest::new();
        let propose_time = match req.merge_from_bytes(data)
            .ok()
            .and_then(|_| util::get_uuid_from_req(&req))
            .and_then(|uuid| self.find_propose_time(uuid, term)) {
            Some(t) => t,
            _ => return false,
        };

        self.update_lease_with(propose_time);

        true
    }

    fn find_propose_time(&mut self, uuid: Uuid, term: u64) -> Option<Timespec> {
        while let Some(meta) = self.proposals.pop(term) {
            if meta.uuid == uuid {
                return Some(meta.renew_lease_time.unwrap());
            }
        }
        None
    }

    /// Propose a request.
    ///
    /// Return true means the request has been proposed successfully.
    pub fn propose(&mut self,
                   meta: ProposalMeta,
                   cb: Callback,
                   req: RaftCmdRequest,
                   mut err_resp: RaftCmdResponse,
                   metrics: &mut RaftProposeMetrics)
                   -> bool {
        if self.proposals.contains(&meta.uuid) {
            cmd_resp::bind_error(&mut err_resp, box_err!("duplicated uuid {:?}", meta.uuid));
            cb(err_resp);
            return false;
        }

        debug!("{} propose command with uuid {:?}", self.tag, meta.uuid);
        metrics.all += 1;

        let mut is_conf_change = false;

        let res = match self.get_handle_policy(&req) {
            Ok(RequestPolicy::ReadLocal) => {
                self.read_local(req, cb, metrics);
                return false;
            }
            Ok(RequestPolicy::ReadIndex) => return self.read_index(meta.uuid, req, cb, metrics),
            Ok(RequestPolicy::ProposeNormal) => self.propose_normal(req, metrics),
            Ok(RequestPolicy::ProposeTransferLeader) => {
                self.propose_transfer_leader(req, cb, metrics);
                return false;
            }
            Ok(RequestPolicy::ProposeConfChange) => {
                is_conf_change = true;
                self.propose_conf_change(req, metrics)
            }
            Err(e) => Err(e),
        };

        if let Err(e) = res {
            cmd_resp::bind_error(&mut err_resp, e);
            cb(err_resp);
            return false;
        }

        self.post_propose(meta, is_conf_change, cb);

        true
    }

    fn post_propose(&mut self, mut meta: ProposalMeta, is_conf_change: bool, cb: Callback) {
        // Try to renew leader lease on every consistent read/write request.
        meta.renew_lease_time = Some(clocktime::raw_now());

        let t = ApplyTask::propose(self.peer_id(),
                                   self.region_id,
                                   meta.uuid,
                                   is_conf_change,
                                   meta.term,
                                   cb);
        self.apply_scheduler.schedule(t).unwrap();

        self.proposals.push(meta);
    }

    fn get_handle_policy(&mut self, req: &RaftCmdRequest) -> Result<RequestPolicy> {
        if req.has_admin_request() {
            if apply::get_change_peer_cmd(req).is_some() {
                return Ok(RequestPolicy::ProposeConfChange);
            }
            if get_transfer_leader_cmd(req).is_some() {
                return Ok(RequestPolicy::ProposeTransferLeader);
            }
            return Ok(RequestPolicy::ProposeNormal);
        }

        let mut is_read = false;
        let mut is_write = false;
        for r in req.get_requests() {
            match r.get_cmd_type() {
                CmdType::Get | CmdType::Snap => is_read = true,
                CmdType::Delete | CmdType::Put => is_write = true,
                CmdType::Invalid => {
                    return Err(box_err!("invalid cmd type, message {:?} maybe currupted",
                                        req.get_header().get_uuid()));
                }
            }

            if is_read && is_write {
                return Err(box_err!("read and write can't be mixed in one batch."));
            }
        }

        if is_write {
            return Ok(RequestPolicy::ProposeNormal);
        }

        if (req.has_header() && req.get_header().get_read_quorum()) ||
           !self.raft_group.raft.in_lease() {
            return Ok(RequestPolicy::ReadIndex);
        }

        // If applied index's term is differ from current raft's term, leader transfer
        // must happened, if read locally, we may read old value.
        if self.get_store().applied_index_term != self.raft_group.raft.term {
            // TODO: add it in queue directly.
            return Ok(RequestPolicy::ReadIndex);
        }

        // If the leader lease has expired, local read should not be performed.
        if self.leader_lease_expired_time.is_none() {
            return Ok(RequestPolicy::ReadIndex);
        }

        if let Some(Either::Left(safe_expired_time)) = self.leader_lease_expired_time {
            if clocktime::raw_now() <= safe_expired_time {
                return Ok(RequestPolicy::ReadLocal);
            }

            debug!("{} leader lease expired time {:?} is outdated",
                   self.tag,
                   self.leader_lease_expired_time);
            // Reset leader lease expiring time.
            self.leader_lease_expired_time = None;
        }

        // Perform a consistent read to Raft quorum and try to renew the leader lease.
        Ok(RequestPolicy::ReadIndex)
    }

    /// Count the number of the healthy nodes.
    /// A node is healthy when
    /// 1. it's the leader of the Raft group, which has the latest logs
    /// 2. it's a follower, and it does not lag behind the leader a lot.
    ///    If a snapshot is involved between it and the Raft leader, it's not healthy since
    ///    it cannot works as a node in the quorum to receive replicating logs from leader.
    fn count_healthy_node(&self, progress: Values<u64, Progress>) -> usize {
        let mut healthy = 0;
        for pr in progress {
            if pr.matched >= self.get_store().truncated_index() {
                healthy += 1;
            }
        }
        healthy
    }

    /// Check whether it's safe to propose the specified conf change request.
    /// It's safe iff at least the quorum of the Raft group is still healthy
    /// right after that conf change is applied.
    /// Define the total number of nodes in current Raft cluster to be `total`.
    /// To ensure the above safety, if the cmd is
    /// 1. A `AddNode` request
    ///    Then at least '(total + 1)/2 + 1' nodes need to be up to date for now.
    /// 2. A `RemoveNode` request
    ///    Then at least '(total - 1)/2 + 1' other nodes (the node about to be removed is excluded)
    ///    need to be up to date for now.
    fn check_conf_change(&self, cmd: &RaftCmdRequest) -> Result<()> {
        let change_peer = apply::get_change_peer_cmd(cmd).unwrap();

        let change_type = change_peer.get_change_type();
        let peer = change_peer.get_peer();

        let mut status = self.raft_group.status();
        let total = status.progress.len();
        if total == 1 {
            // It's always safe if there is only one node in the cluster.
            return Ok(());
        }

        match change_type {
            ConfChangeType::AddNode => {
                let progress = Progress { ..Default::default() };
                status.progress.insert(peer.get_id(), progress);
            }
            ConfChangeType::RemoveNode => {
                if status.progress.remove(&peer.get_id()).is_none() {
                    // It's always safe to remove a unexisting node.
                    return Ok(());
                }
            }
        }
        let healthy = self.count_healthy_node(status.progress.values());
        let quorum_after_change = raft::quorum(status.progress.len());
        if healthy >= quorum_after_change {
            return Ok(());
        }

        PEER_ADMIN_CMD_COUNTER_VEC.with_label_values(&["conf_change", "reject_unsafe"]).inc();

        info!("{} rejects unsafe conf change request {:?}, total {}, healthy {},  \
               quorum after change {}",
              self.tag,
              change_peer,
              total,
              healthy,
              quorum_after_change);
        Err(box_err!("unsafe to perform conf change {:?}, total {}, healthy {}, quorum after \
                      change {}",
                     change_peer,
                     total,
                     healthy,
                     quorum_after_change))
    }

    fn transfer_leader(&mut self, peer: &metapb::Peer) {
        info!("{} transfer leader to {:?}", self.tag, peer);

        self.raft_group.transfer_leader(peer.get_id());
    }

    fn is_tranfer_leader_allowed(&self, peer: &metapb::Peer) -> bool {
        let peer_id = peer.get_id();
        let status = self.raft_group.status();

        if !status.progress.contains_key(&peer_id) {
            return false;
        }

        for progress in status.progress.values() {
            if progress.state == ProgressState::Snapshot {
                return false;
            }
        }

        let last_index = self.get_store().last_index();
        last_index <= status.progress[&peer_id].matched + TRANSFER_LEADER_ALLOW_LOG_LAG
    }

    fn read_local(&mut self, req: RaftCmdRequest, cb: Callback, metrics: &mut RaftProposeMetrics) {
        metrics.local_read += 1;
        self.handle_read(req, cb);
    }

    fn read_index(&mut self,
                  uuid: Uuid,
                  req: RaftCmdRequest,
                  cb: Callback,
                  metrics: &mut RaftProposeMetrics)
                  -> bool {
        metrics.read_index += 1;

        let renew_lease_time = clocktime::raw_now();
        if let Some(read) = self.pending_reads.reads.back_mut() {
            if read.renew_lease_time + self.cfg.raft_store_max_leader_lease > renew_lease_time {
                read.cmds.push((req, cb));
                return false;
            }
        }

        // Should we call pre_propose here?
        let last_pending_read_count = self.raft_group.raft.pending_read_count();
        let last_ready_read_count = self.raft_group.raft.ready_read_count();

        self.raft_group.read_index(uuid.as_bytes().to_vec());

        let pending_read_count = self.raft_group.raft.pending_read_count();
        let ready_read_count = self.raft_group.raft.ready_read_count();

        if pending_read_count == last_pending_read_count &&
           ready_read_count == last_ready_read_count {
            // The message gets dropped silently, can't be handled anymore.
            apply::notify_stale_req(&self.tag, self.term(), uuid, cb);
            return false;
        }

        self.pending_reads.reads.push_back(ReadIndexRequest {
            uuid: uuid,
            cmds: vec![(req, cb)],
            renew_lease_time: renew_lease_time,
        });

        match self.leader_lease_expired_time {
            Some(Either::Right(_)) => {}
            _ => return true,
        };

        // TimeoutNow has been sent out, so we need to propose explicitly to
        // update leader lease.

        let uuid = Uuid::new_v4();
        if self.proposals.contains(&uuid) {
            return true;
        }
        let meta = ProposalMeta {
            uuid: uuid,
            term: self.term(),
            renew_lease_time: Some(renew_lease_time),
        };
        let mut req = RaftCmdRequest::new();
        req.mut_header().set_uuid(uuid.as_bytes().to_vec());
        if self.propose_normal(req, metrics).is_ok() {
            self.post_propose(meta, false, box |_| {});
        }

        true
    }

    fn propose_normal(&mut self,
                      mut req: RaftCmdRequest,
                      metrics: &mut RaftProposeMetrics)
                      -> Result<()> {
        metrics.normal += 1;

        // TODO: validate request for unexpected changes.
        try!(self.coprocessor_host.pre_propose(&self.raft_group.get_store(), &mut req));
        let data = try!(req.write_to_bytes());

        // TODO: use local histogram metrics
        PEER_PROPOSE_LOG_SIZE_HISTOGRAM.observe(data.len() as f64);

        if data.len() as u64 > self.raft_entry_max_size {
            error!("entry is too large, entry size {}", data.len());
            return Err(Error::RaftEntryTooLarge(self.region_id, data.len() as u64));
        }

        let propose_index = self.next_proposal_index();
        try!(self.raft_group.propose(data));
        if self.next_proposal_index() == propose_index {
            // The message is dropped silently, this usually due to leader absence
            // or transferring leader. Both cases can be considered as NotLeader error.
            return Err(Error::NotLeader(self.region_id, None));
        }

        Ok(())
    }

    fn propose_transfer_leader(&mut self,
                               req: RaftCmdRequest,
                               cb: Callback,
                               metrics: &mut RaftProposeMetrics) {
        metrics.transfer_leader += 1;

        let transfer_leader = get_transfer_leader_cmd(&req).unwrap();
        let peer = transfer_leader.get_peer();

        if self.is_tranfer_leader_allowed(peer) {
            self.transfer_leader(peer);
        } else {
            info!("{} transfer leader message {:?} ignored directly",
                  self.tag,
                  req);
        }

        // transfer leader command doesn't need to replicate log and apply, so we
        // return immediately. Note that this command may fail, we can view it just as an advice
        cb(make_transfer_leader_response());
    }

    fn propose_conf_change(&mut self,
                           req: RaftCmdRequest,
                           metrics: &mut RaftProposeMetrics)
                           -> Result<()> {
        if self.raft_group.raft.pending_conf {
            info!("{} there is a pending conf change, try later", self.tag);
            return Err(box_err!("{} there is a pending conf change, try later", self.tag));
        }

        try!(self.check_conf_change(&req));

        metrics.conf_change += 1;

        let data = try!(req.write_to_bytes());

        // TODO: use local histogram metrics
        PEER_PROPOSE_LOG_SIZE_HISTOGRAM.observe(data.len() as f64);

        let change_peer = apply::get_change_peer_cmd(&req).unwrap();

        let mut cc = eraftpb::ConfChange::new();
        cc.set_change_type(change_peer.get_change_type());
        cc.set_node_id(change_peer.get_peer().get_id());
        cc.set_context(data);

        info!("{} propose conf change {:?} peer {:?}",
              self.tag,
              cc.get_change_type(),
              cc.get_node_id());

        let propose_index = self.next_proposal_index();
        try!(self.raft_group.propose_conf_change(cc));
        if self.next_proposal_index() == propose_index {
            // The message is dropped silently, this usually due to leader absence
            // or transferring leader. Both cases can be considered as NotLeader error.
            return Err(Error::NotLeader(self.region_id, None));
        }

        Ok(())
    }

    fn handle_read(&mut self, mut req: RaftCmdRequest, cb: Callback) {
        let mut resp = self.exec_read(&req).unwrap_or_else(|e| {
            match e {
                Error::StaleEpoch(..) => info!("{} stale epoch err: {:?}", self.tag, e),
                _ => error!("{} execute raft command err: {:?}", self.tag, e),
            }
            cmd_resp::new_error(e)
        });

        resp.mut_header().set_uuid(req.mut_header().take_uuid());
        cmd_resp::bind_term(&mut resp, self.term());
        cb(resp);
    }

    pub fn term(&self) -> u64 {
        self.raft_group.raft.term
    }
}

pub fn check_epoch(region: &metapb::Region, req: &RaftCmdRequest) -> Result<()> {
    let (mut check_ver, mut check_conf_ver) = (false, false);
    if req.has_admin_request() {
        match req.get_admin_request().get_cmd_type() {
            AdminCmdType::CompactLog |
            AdminCmdType::InvalidAdmin |
            AdminCmdType::ComputeHash |
            AdminCmdType::VerifyHash => {}
            AdminCmdType::Split => check_ver = true,
            AdminCmdType::ChangePeer => check_conf_ver = true,
            AdminCmdType::TransferLeader => {
                check_ver = true;
                check_conf_ver = true;
            }
        };
    } else {
        // for get/set/delete, we don't care conf_version.
        check_ver = true;
    }

    if !check_ver && !check_conf_ver {
        return Ok(());
    }

    if !req.get_header().has_region_epoch() {
        return Err(box_err!("missing epoch!"));
    }

    let from_epoch = req.get_header().get_region_epoch();
    let latest_epoch = region.get_region_epoch();

    // should we use not equal here?
    if (check_conf_ver && from_epoch.get_conf_ver() < latest_epoch.get_conf_ver()) ||
       (check_ver && from_epoch.get_version() < latest_epoch.get_version()) {
        debug!("[region {}] received stale epoch {:?}, mime: {:?}",
               region.get_id(),
               from_epoch,
               latest_epoch);
        return Err(Error::StaleEpoch(format!("latest_epoch of region {} is {:?}, but you \
                                                sent {:?}",
                                             region.get_id(),
                                             latest_epoch,
                                             from_epoch),
                                     vec![region.to_owned()]));
    }

    Ok(())
}

impl Peer {
    pub fn get_peer_from_cache(&self, peer_id: u64) -> Option<metapb::Peer> {
        if let Some(peer) = self.peer_cache.borrow().get(&peer_id).cloned() {
            return Some(peer);
        }

        // Try to find in region, if found, set in cache.
        for peer in self.get_store().get_region().get_peers() {
            if peer.get_id() == peer_id {
                self.peer_cache.borrow_mut().insert(peer_id, peer.clone());
                return Some(peer.clone());
            }
        }

        None
    }

    pub fn heartbeat_pd(&self, worker: &Worker<PdTask>) {
        let task = PdTask::Heartbeat {
            region: self.region().clone(),
            peer: self.peer.clone(),
            down_peers: self.collect_down_peers(self.cfg.max_peer_down_duration),
            pending_peers: self.collect_pending_peers(),
        };
        if let Err(e) = worker.schedule(task) {
            error!("{} failed to notify pd: {}", self.tag, e);
        }
    }

    fn send_raft_message<T: Transport>(&mut self, msg: eraftpb::Message, trans: &T) -> Result<()> {
        let mut send_msg = RaftMessage::new();
        send_msg.set_region_id(self.region_id);
        // set current epoch
        send_msg.set_region_epoch(self.region().get_region_epoch().clone());

        let from_peer = self.peer.clone();

        let to_peer = match self.get_peer_from_cache(msg.get_to()) {
            Some(p) => p,
            None => {
                return Err(box_err!("failed to look up recipient peer {} in region {}",
                                    msg.get_to(),
                                    self.region_id))
            }
        };

        let to_peer_id = to_peer.get_id();
        let to_store_id = to_peer.get_store_id();
        let msg_type = msg.get_msg_type();
        debug!("{} send raft msg {:?}[size: {}] from {} to {}",
               self.tag,
               msg_type,
               msg.compute_size(),
               from_peer.get_id(),
               to_peer_id);

        send_msg.set_from_peer(from_peer);
        send_msg.set_to_peer(to_peer);

        // There could be two cases:
        // 1. Target peer already exists but has not established communication with leader yet
        // 2. Target peer is added newly due to member change or region split, but it's not
        //    created yet
        // For both cases the region start key and end key are attached in RequestVote and
        // Heartbeat message for the store of that peer to check whether to create a new peer
        // when receiving these messages, or just to wait for a pending region split to perform
        // later.
        if self.get_store().is_initialized() &&
           (msg_type == MessageType::MsgRequestVote ||
            // the peer has not been known to this leader, it may exist or not.
            (msg_type == MessageType::MsgHeartbeat && msg.get_commit() == INVALID_INDEX)) {
            let region = self.region();
            send_msg.set_start_key(region.get_start_key().to_vec());
            send_msg.set_end_key(region.get_end_key().to_vec());
        }

        send_msg.set_message(msg);

        if let Err(e) = trans.send(send_msg) {
            warn!("{} failed to send msg to {} in store {}, err: {:?}",
                  self.tag,
                  to_peer_id,
                  to_store_id,
                  e);

            // unreachable store
            self.raft_group.report_unreachable(to_peer_id);
            if msg_type == eraftpb::MessageType::MsgSnapshot {
                self.raft_group.report_snapshot(to_peer_id, SnapshotStatus::Failure);
            }
        }

        Ok(())
    }

    fn exec_read(&mut self, req: &RaftCmdRequest) -> Result<RaftCmdResponse> {
        let snap = Snapshot::new(self.engine.clone());
        let requests = req.get_requests();
        let mut responses = Vec::with_capacity(requests.len());

        for req in requests {
            let cmd_type = req.get_cmd_type();
            let mut resp = match cmd_type {
                CmdType::Get => try!(apply::do_get(&self.tag, self.region(), &snap, req)),
                CmdType::Snap => try!(apply::do_snap(self.region().to_owned())),
                CmdType::Put | CmdType::Delete | CmdType::Invalid => unreachable!(),
            };

            resp.set_cmd_type(cmd_type);

            responses.push(resp);
        }

        let mut resp = RaftCmdResponse::new();
        resp.set_responses(protobuf::RepeatedField::from_vec(responses));
        Ok(resp)
    }
}

fn get_transfer_leader_cmd(msg: &RaftCmdRequest) -> Option<&TransferLeaderRequest> {
    if !msg.has_admin_request() {
        return None;
    }
    let req = msg.get_admin_request();
    if !req.has_transfer_leader() {
        return None;
    }

    Some(req.get_transfer_leader())
}

fn make_transfer_leader_response() -> RaftCmdResponse {
    let mut response = AdminResponse::new();
    response.set_cmd_type(AdminCmdType::TransferLeader);
    response.set_transfer_leader(TransferLeaderResponse::new());
    let mut resp = RaftCmdResponse::new();
    resp.set_admin_response(response);
    resp
}<|MERGE_RESOLUTION|>--- conflicted
+++ resolved
@@ -603,11 +603,10 @@
         send_to_quorum_ts + self.cfg.raft_store_max_leader_lease
     }
 
-<<<<<<< HEAD
-    fn update_leader_lease(&mut self, ready: &Ready, local_read_tx: &Sender<Msg>) {
-=======
-    fn on_role_changed(&mut self, ready: &Ready, worker: &Worker<PdTask>) {
->>>>>>> d832acca
+    fn on_role_changed(&mut self,
+                       ready: &Ready,
+                       worker: &Worker<PdTask>,
+                       local_read_tx: &Sender<Msg>) {
         // Update leader lease when the Raft state changes.
         if let Some(ref ss) = ready.ss {
             match ss.raft_state {
@@ -626,7 +625,6 @@
                     debug!("{} becomes leader and lease expired time is {:?}",
                            self.tag,
                            self.leader_lease_expired_time);
-<<<<<<< HEAD
                     local_read_tx.send(Msg::UpdatePeerStatus(PeerStatusChange {
                             region_id: self.region().get_id(),
                             leader_id: Some(ss.leader_id),
@@ -634,9 +632,7 @@
                             ..Default::default()
                         }))
                         .unwrap();
-=======
                     self.heartbeat_pd(worker)
->>>>>>> d832acca
                 }
                 StateRole::Follower => {
                     self.leader_lease_expired_time = None;
@@ -661,11 +657,6 @@
         self.get_store().committed_index() == self.get_store().applied_index()
     }
 
-<<<<<<< HEAD
-    pub fn handle_raft_ready_append<T: Transport>(&mut self,
-                                                  ctx: &mut ReadyContext<T>,
-                                                  local_read_tx: &Sender<Msg>) {
-=======
     #[inline]
     pub fn ready_to_handle_read(&self) -> bool {
         // If applied_index_term isn't equal to current term, there may be some values that are not
@@ -675,8 +666,8 @@
 
     pub fn handle_raft_ready_append<T: Transport>(&mut self,
                                                   ctx: &mut ReadyContext<T>,
-                                                  worker: &Worker<PdTask>) {
->>>>>>> d832acca
+                                                  worker: &Worker<PdTask>,
+                                                  local_read_tx: &Sender<Msg>) {
         self.marked_to_be_checked = false;
         if self.mut_store().check_applying_snap() {
             // If we continue to handle all the messages, it may cause too many messages because
@@ -703,11 +694,7 @@
 
         let mut ready = self.raft_group.ready_since(self.last_ready_idx);
 
-<<<<<<< HEAD
-        self.update_leader_lease(&ready, local_read_tx);
-=======
-        self.on_role_changed(&ready, worker);
->>>>>>> d832acca
+        self.on_role_changed(&ready, worker, local_read_tx);
 
         self.add_ready_metric(&ready, &mut ctx.metrics.ready);
 
@@ -797,7 +784,7 @@
             }
         }
 
-        self.apply_reads(&ready);
+        self.apply_reads(&ready, local_read_tx);
 
         self.raft_group.advance_append(ready);
         if self.is_applying_snapshot() {
@@ -807,21 +794,7 @@
         }
     }
 
-<<<<<<< HEAD
-    /// Try to update lease.
-    ///
-    /// If the it can make sure that its lease is the latest lease, returns true.
-    fn maybe_update_lease(&mut self, term: u64, data: &[u8], local_read_tx: &Sender<Msg>) -> bool {
-        let mut req = RaftCmdRequest::new();
-        let propose_time = match req.merge_from_bytes(data)
-            .ok()
-            .and_then(|_| util::get_uuid_from_req(&req))
-            .and_then(|uuid| self.find_propose_time(uuid, term)) {
-            Some(t) => t,
-            _ => return false,
-        };
-=======
-    fn apply_reads(&mut self, ready: &Ready) {
+    fn apply_reads(&mut self, ready: &Ready, local_read_tx: &Sender<Msg>) {
         let mut propose_time = None;
         if self.ready_to_handle_read() {
             for state in &ready.read_states {
@@ -856,7 +829,7 @@
         }
 
         if let Some(propose_time) = propose_time {
-            self.update_lease_with(propose_time);
+            self.update_lease_with(propose_time, local_read_tx);
         }
     }
 
@@ -877,7 +850,6 @@
         self.mut_store().applied_index_term = res.applied_index_term;
         self.written_keys += res.metrics.written_keys;
         self.written_bytes += res.metrics.written_bytes;
->>>>>>> d832acca
 
         if has_split {
             self.delete_keys_hint = res.metrics.delete_keys_hint;
@@ -902,7 +874,7 @@
         }
     }
 
-    fn update_lease_with(&mut self, propose_time: Timespec) {
+    fn update_lease_with(&mut self, propose_time: Timespec, local_read_tx: &Sender<Msg>) {
         // Try to renew the leader lease as this command asks to.
         if self.leader_lease_expired_time.is_some() {
             let current_expired_time =
@@ -958,7 +930,7 @@
     /// Try to update lease.
     ///
     /// If the it can make sure that its lease is the latest lease, returns true.
-    fn maybe_update_lease(&mut self, term: u64, data: &[u8]) -> bool {
+    fn maybe_update_lease(&mut self, term: u64, data: &[u8], local_read_tx: &Sender<Msg>) -> bool {
         let mut req = RaftCmdRequest::new();
         let propose_time = match req.merge_from_bytes(data)
             .ok()
@@ -968,7 +940,7 @@
             _ => return false,
         };
 
-        self.update_lease_with(propose_time);
+        self.update_lease_with(propose_time, local_read_tx);
 
         true
     }
